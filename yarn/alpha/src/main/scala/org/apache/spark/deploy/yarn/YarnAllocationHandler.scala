/*
 * Licensed to the Apache Software Foundation (ASF) under one or more
 * contributor license agreements.  See the NOTICE file distributed with
 * this work for additional information regarding copyright ownership.
 * The ASF licenses this file to You under the Apache License, Version 2.0
 * (the "License"); you may not use this file except in compliance with
 * the License.  You may obtain a copy of the License at
 *
 *    http://www.apache.org/licenses/LICENSE-2.0
 *
 * Unless required by applicable law or agreed to in writing, software
 * distributed under the License is distributed on an "AS IS" BASIS,
 * WITHOUT WARRANTIES OR CONDITIONS OF ANY KIND, either express or implied.
 * See the License for the specific language governing permissions and
 * limitations under the License.
 */

package org.apache.spark.deploy.yarn

import java.lang.{Boolean => JBoolean}
import java.util.{Collections, Set => JSet}
import java.util.concurrent.{CopyOnWriteArrayList, ConcurrentHashMap}
import java.util.concurrent.atomic.AtomicInteger

import scala.collection
import scala.collection.JavaConversions._
import scala.collection.mutable.{ArrayBuffer, HashMap, HashSet}

import org.apache.spark.{Logging, SparkConf}
import org.apache.spark.scheduler.{SplitInfo,TaskSchedulerImpl}
import org.apache.spark.scheduler.cluster.CoarseGrainedSchedulerBackend
import org.apache.spark.util.Utils

import org.apache.hadoop.conf.Configuration
import org.apache.hadoop.yarn.api.AMRMProtocol
import org.apache.hadoop.yarn.api.records.{AMResponse, ApplicationAttemptId}
import org.apache.hadoop.yarn.api.records.{Container, ContainerId, ContainerStatus}
import org.apache.hadoop.yarn.api.records.{Priority, Resource, ResourceRequest}
import org.apache.hadoop.yarn.api.protocolrecords.{AllocateRequest, AllocateResponse}
import org.apache.hadoop.yarn.util.{RackResolver, Records}


object AllocationType extends Enumeration {
  type AllocationType = Value
  val HOST, RACK, ANY = Value
}

// TODO:
// Too many params.
// Needs to be mt-safe
// Need to refactor this to make it 'cleaner' ... right now, all computation is reactive - should
// make it more proactive and decoupled.

// Note that right now, we assume all node asks as uniform in terms of capabilities and priority
// Refer to http://developer.yahoo.com/blogs/hadoop/posts/2011/03/mapreduce-nextgen-scheduler/ for
// more info on how we are requesting for containers.

/**
 * Acquires resources for executors from a ResourceManager and launches executors in new containers.
 */
private[yarn] class YarnAllocationHandler(
    val conf: Configuration,
    val resourceManager: AMRMProtocol,
    val appAttemptId: ApplicationAttemptId,
    val maxExecutors: Int,
    val executorMemory: Int,
    val executorCores: Int,
    val preferredHostToCount: Map[String, Int],
    val preferredRackToCount: Map[String, Int],
    val sparkConf: SparkConf)
  extends Logging {
  // These three are locked on allocatedHostToContainersMap. Complementary data structures
  // allocatedHostToContainersMap : containers which are running : host, Set<containerid>
  // allocatedContainerToHostMap: container to host mapping.
  private val allocatedHostToContainersMap =
    new HashMap[String, collection.mutable.Set[ContainerId]]()

  private val allocatedContainerToHostMap = new HashMap[ContainerId, String]()

  // allocatedRackCount is populated ONLY if allocation happens (or decremented if this is an
  // allocated node)
  // As with the two data structures above, tightly coupled with them, and to be locked on
  // allocatedHostToContainersMap
  private val allocatedRackCount = new HashMap[String, Int]()

  // Containers which have been released.
  private val releasedContainerList = new CopyOnWriteArrayList[ContainerId]()
  // Containers to be released in next request to RM
  private val pendingReleaseContainers = new ConcurrentHashMap[ContainerId, Boolean]

  // Additional memory overhead - in mb.
<<<<<<< HEAD
  private val memoryOverhead = sparkConf.getInt("spark.yarn.container.memoryOverhead",
    YarnAllocationHandler.MEMORY_OVERHEAD)
=======
  private def memoryOverhead: Int = {
    var defaultMemoryOverhead = YarnAllocationHandler.MEMORY_OVERHEAD
    sparkConf.getOption("spark.yarn.container.memoryOverhead").foreach { s =>
      defaultMemoryOverhead = s.toInt
    }
    sparkConf.getOption(s"spark.yarn.executor.memoryOverhead").foreach { s =>
      defaultMemoryOverhead = s.toInt
    }
    defaultMemoryOverhead
  }
>>>>>>> e16f1900

  private val numExecutorsRunning = new AtomicInteger()
  // Used to generate a unique id per executor
  private val executorIdCounter = new AtomicInteger()
  private val lastResponseId = new AtomicInteger()
  private val numExecutorsFailed = new AtomicInteger()

  def getNumExecutorsRunning: Int = numExecutorsRunning.intValue

  def getNumExecutorsFailed: Int = numExecutorsFailed.intValue

  def isResourceConstraintSatisfied(container: Container): Boolean = {
    container.getResource.getMemory >= (executorMemory + memoryOverhead)
  }

  def allocateContainers(executorsToRequest: Int) {
    // We need to send the request only once from what I understand ... but for now, not modifying
    // this much.

    // Keep polling the Resource Manager for containers
    val amResp = allocateExecutorResources(executorsToRequest).getAMResponse

    val _allocatedContainers = amResp.getAllocatedContainers()

    if (_allocatedContainers.size > 0) {
      logDebug("""
        Allocated containers: %d
        Current executor count: %d
        Containers released: %s
        Containers to be released: %s
        Cluster resources: %s
        """.format(
          _allocatedContainers.size,
          numExecutorsRunning.get(),
          releasedContainerList,
          pendingReleaseContainers,
          amResp.getAvailableResources))

      val hostToContainers = new HashMap[String, ArrayBuffer[Container]]()

      // Ignore if not satisfying constraints      {
      for (container <- _allocatedContainers) {
        if (isResourceConstraintSatisfied(container)) {
          // allocatedContainers += container

          val host = container.getNodeId.getHost
          val containers = hostToContainers.getOrElseUpdate(host, new ArrayBuffer[Container]())

          containers += container
        } else {
          // Add all ignored containers to released list
          releasedContainerList.add(container.getId())
        }
      }

      // Find the appropriate containers to use. Slightly non trivial groupBy ...
      val dataLocalContainers = new HashMap[String, ArrayBuffer[Container]]()
      val rackLocalContainers = new HashMap[String, ArrayBuffer[Container]]()
      val offRackContainers = new HashMap[String, ArrayBuffer[Container]]()

      for (candidateHost <- hostToContainers.keySet)
      {
        val maxExpectedHostCount = preferredHostToCount.getOrElse(candidateHost, 0)
        val requiredHostCount = maxExpectedHostCount - allocatedContainersOnHost(candidateHost)

        var remainingContainers = hostToContainers.get(candidateHost).getOrElse(null)
        assert(remainingContainers != null)

        if (requiredHostCount >= remainingContainers.size){
          // Since we got <= required containers, add all to dataLocalContainers
          dataLocalContainers.put(candidateHost, remainingContainers)
          // all consumed
          remainingContainers = null
        } else if (requiredHostCount > 0) {
          // Container list has more containers than we need for data locality.
          // Split into two : data local container count of (remainingContainers.size -
          // requiredHostCount) and rest as remainingContainer
          val (dataLocal, remaining) = remainingContainers.splitAt(
            remainingContainers.size - requiredHostCount)
          dataLocalContainers.put(candidateHost, dataLocal)
          // remainingContainers = remaining

          // yarn has nasty habit of allocating a tonne of containers on a host - discourage this :
          // add remaining to release list. If we have insufficient containers, next allocation
          // cycle will reallocate (but wont treat it as data local)
          for (container <- remaining) releasedContainerList.add(container.getId())
          remainingContainers = null
        }

        // Now rack local
        if (remainingContainers != null){
          val rack = YarnAllocationHandler.lookupRack(conf, candidateHost)

          if (rack != null){
            val maxExpectedRackCount = preferredRackToCount.getOrElse(rack, 0)
            val requiredRackCount = maxExpectedRackCount - allocatedContainersOnRack(rack) -
              rackLocalContainers.get(rack).getOrElse(List()).size


            if (requiredRackCount >= remainingContainers.size){
              // Add all to dataLocalContainers
              dataLocalContainers.put(rack, remainingContainers)
              // All consumed
              remainingContainers = null
            } else if (requiredRackCount > 0) {
              // container list has more containers than we need for data locality.
              // Split into two : data local container count of (remainingContainers.size -
              // requiredRackCount) and rest as remainingContainer
              val (rackLocal, remaining) = remainingContainers.splitAt(
                remainingContainers.size - requiredRackCount)
              val existingRackLocal = rackLocalContainers.getOrElseUpdate(rack,
                new ArrayBuffer[Container]())

              existingRackLocal ++= rackLocal
              remainingContainers = remaining
            }
          }
        }

        // If still not consumed, then it is off rack host - add to that list.
        if (remainingContainers != null){
          offRackContainers.put(candidateHost, remainingContainers)
        }
      }

      // Now that we have split the containers into various groups, go through them in order :
      // first host local, then rack local and then off rack (everything else).
      // Note that the list we create below tries to ensure that not all containers end up within a
      // host if there are sufficiently large number of hosts/containers.

      val allocatedContainers = new ArrayBuffer[Container](_allocatedContainers.size)
      allocatedContainers ++= TaskSchedulerImpl.prioritizeContainers(dataLocalContainers)
      allocatedContainers ++= TaskSchedulerImpl.prioritizeContainers(rackLocalContainers)
      allocatedContainers ++= TaskSchedulerImpl.prioritizeContainers(offRackContainers)

      // Run each of the allocated containers
      for (container <- allocatedContainers) {
        val numExecutorsRunningNow = numExecutorsRunning.incrementAndGet()
        val executorHostname = container.getNodeId.getHost
        val containerId = container.getId

        assert( container.getResource.getMemory >=
          (executorMemory + memoryOverhead))

        if (numExecutorsRunningNow > maxExecutors) {
          logInfo("""Ignoring container %s at host %s, since we already have the required number of
            containers for it.""".format(containerId, executorHostname))
          releasedContainerList.add(containerId)
          // reset counter back to old value.
          numExecutorsRunning.decrementAndGet()
        } else {
          // Deallocate + allocate can result in reusing id's wrongly - so use a different counter
          // (executorIdCounter)
          val executorId = executorIdCounter.incrementAndGet().toString
          val driverUrl = "akka.tcp://spark@%s:%s/user/%s".format(
            sparkConf.get("spark.driver.host"), sparkConf.get("spark.driver.port"),
            CoarseGrainedSchedulerBackend.ACTOR_NAME)

          logInfo("launching container on " + containerId + " host " + executorHostname)
          // Just to be safe, simply remove it from pendingReleaseContainers.
          // Should not be there, but ..
          pendingReleaseContainers.remove(containerId)

          val rack = YarnAllocationHandler.lookupRack(conf, executorHostname)
          allocatedHostToContainersMap.synchronized {
            val containerSet = allocatedHostToContainersMap.getOrElseUpdate(executorHostname,
              new HashSet[ContainerId]())

            containerSet += containerId
            allocatedContainerToHostMap.put(containerId, executorHostname)
            if (rack != null) {
              allocatedRackCount.put(rack, allocatedRackCount.getOrElse(rack, 0) + 1)
            }
          }

          new Thread(
            new ExecutorRunnable(container, conf, sparkConf, driverUrl, executorId,
              executorHostname, executorMemory, executorCores)
          ).start()
        }
      }
      logDebug("""
        Finished processing %d containers.
        Current number of executors running: %d,
        releasedContainerList: %s,
        pendingReleaseContainers: %s
        """.format(
          allocatedContainers.size,
          numExecutorsRunning.get(),
          releasedContainerList,
          pendingReleaseContainers))
    }


    val completedContainers = amResp.getCompletedContainersStatuses()
    if (completedContainers.size > 0){
      logDebug("Completed %d containers, to-be-released: %s".format(
        completedContainers.size, releasedContainerList))
      for (completedContainer <- completedContainers){
        val containerId = completedContainer.getContainerId

        // Was this released by us ? If yes, then simply remove from containerSet and move on.
        if (pendingReleaseContainers.containsKey(containerId)) {
          pendingReleaseContainers.remove(containerId)
        } else {
          // Simply decrement count - next iteration of ReporterThread will take care of allocating.
          numExecutorsRunning.decrementAndGet()
          logInfo("Completed container %s (state: %s, exit status: %s)".format(
            containerId,
            completedContainer.getState,
            completedContainer.getExitStatus()))
          // Hadoop 2.2.X added a ContainerExitStatus we should switch to use
          // there are some exit status' we shouldn't necessarily count against us, but for
          // now I think its ok as none of the containers are expected to exit
          if (completedContainer.getExitStatus() != 0) {
            logInfo("Container marked as failed: " + containerId)
            numExecutorsFailed.incrementAndGet()
          }
        }

        allocatedHostToContainersMap.synchronized {
          if (allocatedContainerToHostMap.containsKey(containerId)) {
            val host = allocatedContainerToHostMap.get(containerId).getOrElse(null)
            assert (host != null)

            val containerSet = allocatedHostToContainersMap.get(host).getOrElse(null)
            assert (containerSet != null)

            containerSet -= containerId
            if (containerSet.isEmpty) {
              allocatedHostToContainersMap.remove(host)
            } else {
              allocatedHostToContainersMap.update(host, containerSet)
            }

            allocatedContainerToHostMap -= containerId

            // Doing this within locked context, sigh ... move to outside ?
            val rack = YarnAllocationHandler.lookupRack(conf, host)
            if (rack != null) {
              val rackCount = allocatedRackCount.getOrElse(rack, 0) - 1
              if (rackCount > 0) {
                allocatedRackCount.put(rack, rackCount)
              } else {
                allocatedRackCount.remove(rack)
              }
            }
          }
        }
      }
      logDebug("""
        Finished processing %d completed containers.
        Current number of executors running: %d,
        releasedContainerList: %s,
        pendingReleaseContainers: %s
        """.format(
          completedContainers.size,
          numExecutorsRunning.get(),
          releasedContainerList,
          pendingReleaseContainers))
    }
  }

  def createRackResourceRequests(hostContainers: List[ResourceRequest]): List[ResourceRequest] = {
    // First generate modified racks and new set of hosts under it : then issue requests
    val rackToCounts = new HashMap[String, Int]()

    // Within this lock - used to read/write to the rack related maps too.
    for (container <- hostContainers) {
      val candidateHost = container.getHostName
      val candidateNumContainers = container.getNumContainers
      assert(YarnAllocationHandler.ANY_HOST != candidateHost)

      val rack = YarnAllocationHandler.lookupRack(conf, candidateHost)
      if (rack != null) {
        var count = rackToCounts.getOrElse(rack, 0)
        count += candidateNumContainers
        rackToCounts.put(rack, count)
      }
    }

    val requestedContainers: ArrayBuffer[ResourceRequest] =
      new ArrayBuffer[ResourceRequest](rackToCounts.size)
    for ((rack, count) <- rackToCounts){
      requestedContainers +=
        createResourceRequest(AllocationType.RACK, rack, count, YarnAllocationHandler.PRIORITY)
    }

    requestedContainers.toList
  }

  def allocatedContainersOnHost(host: String): Int = {
    var retval = 0
    allocatedHostToContainersMap.synchronized {
      retval = allocatedHostToContainersMap.getOrElse(host, Set()).size
    }
    retval
  }

  def allocatedContainersOnRack(rack: String): Int = {
    var retval = 0
    allocatedHostToContainersMap.synchronized {
      retval = allocatedRackCount.getOrElse(rack, 0)
    }
    retval
  }

  private def allocateExecutorResources(numExecutors: Int): AllocateResponse = {

    var resourceRequests: List[ResourceRequest] = null

      // default.
    if (numExecutors <= 0 || preferredHostToCount.isEmpty) {
      logDebug("numExecutors: " + numExecutors + ", host preferences: " +
        preferredHostToCount.isEmpty)
      resourceRequests = List(createResourceRequest(
        AllocationType.ANY, null, numExecutors, YarnAllocationHandler.PRIORITY))
    } else {
      // request for all hosts in preferred nodes and for numExecutors -
      // candidates.size, request by default allocation policy.
      val hostContainerRequests: ArrayBuffer[ResourceRequest] =
        new ArrayBuffer[ResourceRequest](preferredHostToCount.size)
      for ((candidateHost, candidateCount) <- preferredHostToCount) {
        val requiredCount = candidateCount - allocatedContainersOnHost(candidateHost)

        if (requiredCount > 0) {
          hostContainerRequests += createResourceRequest(
            AllocationType.HOST,
            candidateHost,
            requiredCount,
            YarnAllocationHandler.PRIORITY)
        }
      }
      val rackContainerRequests: List[ResourceRequest] = createRackResourceRequests(
        hostContainerRequests.toList)

      val anyContainerRequests: ResourceRequest = createResourceRequest(
        AllocationType.ANY,
        resource = null,
        numExecutors,
        YarnAllocationHandler.PRIORITY)

      val containerRequests: ArrayBuffer[ResourceRequest] = new ArrayBuffer[ResourceRequest](
        hostContainerRequests.size + rackContainerRequests.size + 1)

      containerRequests ++= hostContainerRequests
      containerRequests ++= rackContainerRequests
      containerRequests += anyContainerRequests

      resourceRequests = containerRequests.toList
    }

    val req = Records.newRecord(classOf[AllocateRequest])
    req.setResponseId(lastResponseId.incrementAndGet)
    req.setApplicationAttemptId(appAttemptId)

    req.addAllAsks(resourceRequests)

    val releasedContainerList = createReleasedContainerList()
    req.addAllReleases(releasedContainerList)

    if (numExecutors > 0) {
      logInfo("Allocating %d executor containers with %d of memory each.".format(numExecutors,
        executorMemory + memoryOverhead))
    } else {
      logDebug("Empty allocation req ..  release : " + releasedContainerList)
    }

    for (request <- resourceRequests) {
      logInfo("ResourceRequest (host : %s, num containers: %d, priority = %s , capability : %s)".
        format(
          request.getHostName,
          request.getNumContainers,
          request.getPriority,
          request.getCapability))
    }
    resourceManager.allocate(req)
  }


  private def createResourceRequest(
    requestType: AllocationType.AllocationType,
    resource:String,
    numExecutors: Int,
    priority: Int): ResourceRequest = {

    // If hostname specified, we need atleast two requests - node local and rack local.
    // There must be a third request - which is ANY : that will be specially handled.
    requestType match {
      case AllocationType.HOST => {
        assert(YarnAllocationHandler.ANY_HOST != resource)
        val hostname = resource
        val nodeLocal = createResourceRequestImpl(hostname, numExecutors, priority)

        // Add to host->rack mapping
        YarnAllocationHandler.populateRackInfo(conf, hostname)

        nodeLocal
      }
      case AllocationType.RACK => {
        val rack = resource
        createResourceRequestImpl(rack, numExecutors, priority)
      }
      case AllocationType.ANY => createResourceRequestImpl(
        YarnAllocationHandler.ANY_HOST, numExecutors, priority)
      case _ => throw new IllegalArgumentException(
        "Unexpected/unsupported request type: " + requestType)
    }
  }

  private def createResourceRequestImpl(
    hostname:String,
    numExecutors: Int,
    priority: Int): ResourceRequest = {

    val rsrcRequest = Records.newRecord(classOf[ResourceRequest])
    val memCapability = Records.newRecord(classOf[Resource])
    // There probably is some overhead here, let's reserve a bit more memory.
    memCapability.setMemory(executorMemory + memoryOverhead)
    rsrcRequest.setCapability(memCapability)

    val pri = Records.newRecord(classOf[Priority])
    pri.setPriority(priority)
    rsrcRequest.setPriority(pri)

    rsrcRequest.setHostName(hostname)

    rsrcRequest.setNumContainers(java.lang.Math.max(numExecutors, 0))
    rsrcRequest
  }

  def createReleasedContainerList(): ArrayBuffer[ContainerId] = {

    val retval = new ArrayBuffer[ContainerId](1)
    // Iterator on COW list ...
    for (container <- releasedContainerList.iterator()){
      retval += container
    }
    // Remove from the original list.
    if (! retval.isEmpty) {
      releasedContainerList.removeAll(retval)
      for (v <- retval) pendingReleaseContainers.put(v, true)
      logInfo("Releasing " + retval.size + " containers. pendingReleaseContainers : " +
        pendingReleaseContainers)
    }

    retval
  }
}

object YarnAllocationHandler {

  val ANY_HOST = "*"
  // All requests are issued with same priority : we do not (yet) have any distinction between
  // request types (like map/reduce in hadoop for example)
  val PRIORITY = 1

  // Additional memory overhead - in mb
  val MEMORY_OVERHEAD = 384

  // Host to rack map - saved from allocation requests
  // We are expecting this not to change.
  // Note that it is possible for this to change : and RM will indicate that to us via update
  // response to allocate. But we are punting on handling that for now.
  private val hostToRack = new ConcurrentHashMap[String, String]()
  private val rackToHostSet = new ConcurrentHashMap[String, JSet[String]]()


  def newAllocator(
    conf: Configuration,
    resourceManager: AMRMProtocol,
    appAttemptId: ApplicationAttemptId,
    args: ApplicationMasterArguments,
    sparkConf: SparkConf): YarnAllocationHandler = {

    new YarnAllocationHandler(
      conf,
      resourceManager,
      appAttemptId,
      args.numExecutors,
      args.executorMemory,
      args.executorCores,
      Map[String, Int](),
      Map[String, Int](),
      sparkConf)
  }

  def newAllocator(
    conf: Configuration,
    resourceManager: AMRMProtocol,
    appAttemptId: ApplicationAttemptId,
    args: ApplicationMasterArguments,
    map: collection.Map[String,
    collection.Set[SplitInfo]],
    sparkConf: SparkConf): YarnAllocationHandler = {

    val (hostToCount, rackToCount) = generateNodeToWeight(conf, map)
    new YarnAllocationHandler(
      conf,
      resourceManager,
      appAttemptId,
      args.numExecutors,
      args.executorMemory,
      args.executorCores,
      hostToCount,
      rackToCount,
      sparkConf)
  }

  def newAllocator(
    conf: Configuration,
    resourceManager: AMRMProtocol,
    appAttemptId: ApplicationAttemptId,
    maxExecutors: Int,
    executorMemory: Int,
    executorCores: Int,
    map: collection.Map[String, collection.Set[SplitInfo]],
    sparkConf: SparkConf): YarnAllocationHandler = {

    val (hostToCount, rackToCount) = generateNodeToWeight(conf, map)

    new YarnAllocationHandler(
      conf,
      resourceManager,
      appAttemptId,
      maxExecutors,
      executorMemory,
      executorCores,
      hostToCount,
      rackToCount,
      sparkConf)
  }

  // A simple method to copy the split info map.
  private def generateNodeToWeight(
    conf: Configuration,
    input: collection.Map[String, collection.Set[SplitInfo]]) :
  // host to count, rack to count
  (Map[String, Int], Map[String, Int]) = {

    if (input == null) return (Map[String, Int](), Map[String, Int]())

    val hostToCount = new HashMap[String, Int]
    val rackToCount = new HashMap[String, Int]

    for ((host, splits) <- input) {
      val hostCount = hostToCount.getOrElse(host, 0)
      hostToCount.put(host, hostCount + splits.size)

      val rack = lookupRack(conf, host)
      if (rack != null){
        val rackCount = rackToCount.getOrElse(host, 0)
        rackToCount.put(host, rackCount + splits.size)
      }
    }

    (hostToCount.toMap, rackToCount.toMap)
  }

  def lookupRack(conf: Configuration, host: String): String = {
    if (!hostToRack.contains(host)) populateRackInfo(conf, host)
    hostToRack.get(host)
  }

  def fetchCachedHostsForRack(rack: String): Option[Set[String]] = {
    val set = rackToHostSet.get(rack)
    if (set == null) return None

    // No better way to get a Set[String] from JSet ?
    val convertedSet: collection.mutable.Set[String] = set
    Some(convertedSet.toSet)
  }

  def populateRackInfo(conf: Configuration, hostname: String) {
    Utils.checkHost(hostname)

    if (!hostToRack.containsKey(hostname)) {
      // If there are repeated failures to resolve, all to an ignore list ?
      val rackInfo = RackResolver.resolve(conf, hostname)
      if (rackInfo != null && rackInfo.getNetworkLocation != null) {
        val rack = rackInfo.getNetworkLocation
        hostToRack.put(hostname, rack)
        if (! rackToHostSet.containsKey(rack)) {
          rackToHostSet.putIfAbsent(rack,
            Collections.newSetFromMap(new ConcurrentHashMap[String, JBoolean]()))
        }
        rackToHostSet.get(rack).add(hostname)

        // TODO(harvey): Figure out this comment...
        // Since RackResolver caches, we are disabling this for now ...
      } /* else {
        // right ? Else we will keep calling rack resolver in case we cant resolve rack info ...
        hostToRack.put(hostname, null)
      } */
    }
  }
}<|MERGE_RESOLUTION|>--- conflicted
+++ resolved
@@ -89,10 +89,6 @@
   private val pendingReleaseContainers = new ConcurrentHashMap[ContainerId, Boolean]
 
   // Additional memory overhead - in mb.
-<<<<<<< HEAD
-  private val memoryOverhead = sparkConf.getInt("spark.yarn.container.memoryOverhead",
-    YarnAllocationHandler.MEMORY_OVERHEAD)
-=======
   private def memoryOverhead: Int = {
     var defaultMemoryOverhead = YarnAllocationHandler.MEMORY_OVERHEAD
     sparkConf.getOption("spark.yarn.container.memoryOverhead").foreach { s =>
@@ -103,7 +99,6 @@
     }
     defaultMemoryOverhead
   }
->>>>>>> e16f1900
 
   private val numExecutorsRunning = new AtomicInteger()
   // Used to generate a unique id per executor
